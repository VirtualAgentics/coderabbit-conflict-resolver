--- conflicted
+++ resolved
@@ -13,70 +13,36 @@
 
     def test_valid_relative_path(self) -> None:
         """Test validation of valid relative paths."""
-        assert InputValidator.validate_file_path(
-            "src/file.py"
-        ), "Expected valid for relative path: src/file.py"
-        assert InputValidator.validate_file_path(
-            "tests/test_file.py"
-        ), "Expected valid for relative path: tests/test_file.py"
-        assert InputValidator.validate_file_path(
-            "docs/guide.md"
-        ), "Expected valid for relative path: docs/guide.md"
+        assert InputValidator.validate_file_path("src/file.py")
+        assert InputValidator.validate_file_path("tests/test_file.py")
+        assert InputValidator.validate_file_path("docs/guide.md")
 
         # Edge case: filenames containing literal ".." should be allowed
-        assert InputValidator.validate_file_path(
-            "my..file.txt"
-        ), "Expected valid for filename with literal dots: my..file.txt"
-        assert InputValidator.validate_file_path(
-            "folder/..file.txt"
-        ), "Expected valid for filename with literal dots: folder/..file.txt"
-        assert InputValidator.validate_file_path(
-            "test..data.json"
-        ), "Expected valid for filename with literal dots: test..data.json"
+        assert InputValidator.validate_file_path("my..file.txt")
+        assert InputValidator.validate_file_path("folder/..file.txt")
+        assert InputValidator.validate_file_path("test..data.json")
 
     def test_path_traversal_unix(self) -> None:
         """Test detection of Unix-style path traversal."""
-        assert not InputValidator.validate_file_path(
-            "../../etc/passwd"
-        ), "Expected invalid for Unix path traversal: ../../etc/passwd"
-        assert not InputValidator.validate_file_path(
-            "../../../root/.ssh/id_rsa"
-        ), "Expected invalid for Unix path traversal: ../../../root/.ssh/id_rsa"
-        assert not InputValidator.validate_file_path(
-            "./../../etc/shadow"
-        ), "Expected invalid for Unix path traversal: ./../../etc/shadow"
+        assert not InputValidator.validate_file_path("../../etc/passwd")
+        assert not InputValidator.validate_file_path("../../../root/.ssh/id_rsa")
+        assert not InputValidator.validate_file_path("./../../etc/shadow")
 
     def test_path_traversal_windows(self) -> None:
         """Test detection of Windows-style path traversal."""
-        assert not InputValidator.validate_file_path(
-            "..\\..\\windows\\system32"
-        ), "Expected invalid for Windows path traversal: ..\\..\\windows\\system32"
-        assert not InputValidator.validate_file_path(
-            "..\\..\\..\\boot.ini"
-        ), "Expected invalid for Windows path traversal: ..\\..\\..\\boot.ini"
+        assert not InputValidator.validate_file_path("..\\..\\windows\\system32")
+        assert not InputValidator.validate_file_path("..\\..\\..\\boot.ini")
 
     def test_absolute_path_without_base_dir(self) -> None:
         """Test that absolute paths are rejected without base_dir."""
-        assert not InputValidator.validate_file_path(
-            "/etc/passwd"
-        ), "Expected invalid for absolute path without base_dir: /etc/passwd"
-        assert not InputValidator.validate_file_path(
-            "/var/log/secure"
-        ), "Expected invalid for absolute path without base_dir: /var/log/secure"
+        assert not InputValidator.validate_file_path("/etc/passwd")
+        assert not InputValidator.validate_file_path("/var/log/secure")
 
         # Edge case: Windows drive absolute paths should be rejected
-        assert not InputValidator.validate_file_path(
-            "C:\\Windows\\system32"
-        ), "Expected invalid for Windows absolute path: C:\\Windows\\system32"
-        assert not InputValidator.validate_file_path(
-            "C:/Windows/System32"
-        ), "Expected invalid for Windows absolute path: C:/Windows/System32"
-        assert not InputValidator.validate_file_path(
-            "D:\\Program Files\\App"
-        ), "Expected invalid for Windows absolute path: D:\\Program Files\\App"
-        assert not InputValidator.validate_file_path(
-            "E:/Users/Documents"
-        ), "Expected invalid for Windows absolute path: E:/Users/Documents"
+        assert not InputValidator.validate_file_path("C:\\Windows\\system32")
+        assert not InputValidator.validate_file_path("C:/Windows/System32")
+        assert not InputValidator.validate_file_path("D:\\Program Files\\App")
+        assert not InputValidator.validate_file_path("E:/Users/Documents")
 
     def test_absolute_path_with_base_dir(self) -> None:
         """Test absolute paths with base directory constraint."""
@@ -85,25 +51,14 @@
             test_file = Path(tmpdir) / "test.txt"
             test_file.write_text("test")
 
-<<<<<<< HEAD
-            # Valid: file within base_dir
-            assert InputValidator.validate_file_path(
-                str(test_file), base_dir=tmpdir
-            ), f"Expected valid for file within base_dir: {test_file}"
-=======
             # Valid: file within base_dir (requires allow_absolute=True)
             assert InputValidator.validate_file_path(
                 str(test_file), base_dir=tmpdir, allow_absolute=True
             )
->>>>>>> 3070e59a
 
             # Invalid: file outside base_dir
             outside_file = "/etc/passwd"
             assert not InputValidator.validate_file_path(
-<<<<<<< HEAD
-                outside_file, base_dir=tmpdir
-            ), f"Expected invalid for file outside base_dir: {outside_file}"
-=======
                 outside_file, base_dir=tmpdir, allow_absolute=True
             )
 
@@ -129,50 +84,31 @@
 
             # Should be rejected when allow_absolute=True but no base_dir
             assert not InputValidator.validate_file_path(str(test_file), allow_absolute=True)
->>>>>>> 3070e59a
 
     def test_unsafe_characters(self) -> None:
         """Test rejection of paths with unsafe characters."""
-        assert not InputValidator.validate_file_path(
-            "file;rm -rf"
-        ), "Expected invalid for path with semicolon: file;rm -rf"
-        assert not InputValidator.validate_file_path(
-            "file|cat /etc/passwd"
-        ), "Expected invalid for path with pipe: file|cat /etc/passwd"
-        assert not InputValidator.validate_file_path(
-            "file&&evil"
-        ), "Expected invalid for path with double ampersand: file&&evil"
-        assert not InputValidator.validate_file_path(
-            "file`whoami`"
-        ), "Expected invalid for path with backticks: file`whoami`"
-        assert not InputValidator.validate_file_path(
-            "file$(whoami)"
-        ), "Expected invalid for path with command substitution: file$(whoami)"
+        assert not InputValidator.validate_file_path("file;rm -rf")
+        assert not InputValidator.validate_file_path("file|cat /etc/passwd")
+        assert not InputValidator.validate_file_path("file&&evil")
+        assert not InputValidator.validate_file_path("file`whoami`")
+        assert not InputValidator.validate_file_path("file$(whoami)")
 
     def test_null_bytes(self) -> None:
         """Test rejection of paths with null bytes."""
-        assert not InputValidator.validate_file_path(
-            "file\x00.txt"
-        ), "Expected invalid for path with null byte: file\\x00.txt"
-        assert not InputValidator.validate_file_path(
-            "\x00/etc/passwd"
-        ), "Expected invalid for path starting with null byte: \\x00/etc/passwd"
+        assert not InputValidator.validate_file_path("file\x00.txt")
+        assert not InputValidator.validate_file_path("\x00/etc/passwd")
 
     def test_empty_or_none_path(self) -> None:
         """Test validation of empty or None paths."""
-        assert not InputValidator.validate_file_path(""), "Expected invalid for empty path"
+        assert not InputValidator.validate_file_path("")
         # Test with None using type ignore since the method doesn't accept None
-        assert not InputValidator.validate_file_path(None), "Expected invalid for None path"  # type: ignore[arg-type]
+        assert not InputValidator.validate_file_path(None)  # type: ignore[arg-type]
 
     def test_unicode_normalization_attack(self) -> None:
         """Test rejection of Unicode normalization attacks."""
         # These characters can normalize to '..' in some contexts
-        assert not InputValidator.validate_file_path(
-            "file\u2024\u2024/"
-        ), "Expected invalid for Unicode normalization attack: file\\u2024\\u2024/"
-        assert not InputValidator.validate_file_path(
-            "\uff0e\uff0e/etc/passwd"
-        ), "Expected invalid for Unicode normalization attack: \\uff0e\\uff0e/etc/passwd"
+        assert not InputValidator.validate_file_path("file\u2024\u2024/")
+        assert not InputValidator.validate_file_path("\uff0e\uff0e/etc/passwd")
 
 
 class TestFileSizeValidation:
@@ -186,9 +122,7 @@
             f.flush()
 
             try:
-                assert InputValidator.validate_file_size(
-                    Path(f.name)
-                ), f"Expected valid for 1MB file: {f.name}"
+                assert InputValidator.validate_file_size(Path(f.name))
             finally:
                 Path(f.name).unlink()
 
@@ -200,9 +134,7 @@
             f.flush()
 
             try:
-                assert not InputValidator.validate_file_size(
-                    Path(f.name)
-                ), f"Expected invalid for 11MB file (exceeds limit): {f.name}"
+                assert not InputValidator.validate_file_size(Path(f.name))
             finally:
                 Path(f.name).unlink()
 
@@ -214,9 +146,7 @@
     def test_directory_not_file(self) -> None:
         """Test rejection of directories."""
         with tempfile.TemporaryDirectory() as tmpdir:
-            assert not InputValidator.validate_file_size(
-                Path(tmpdir)
-            ), f"Expected invalid for directory: {tmpdir}"
+            assert not InputValidator.validate_file_size(Path(tmpdir))
 
 
 class TestFileExtensionValidation:
@@ -224,64 +154,32 @@
 
     def test_allowed_extensions(self) -> None:
         """Test validation of allowed file extensions."""
-        assert InputValidator.validate_file_extension(
-            "file.py"
-        ), "Expected valid for Python extension: file.py"
-        assert InputValidator.validate_file_extension(
-            "file.ts"
-        ), "Expected valid for TypeScript extension: file.ts"
-        assert InputValidator.validate_file_extension(
-            "file.js"
-        ), "Expected valid for JavaScript extension: file.js"
-        assert InputValidator.validate_file_extension(
-            "file.json"
-        ), "Expected valid for JSON extension: file.json"
-        assert InputValidator.validate_file_extension(
-            "file.yaml"
-        ), "Expected valid for YAML extension: file.yaml"
-        assert InputValidator.validate_file_extension(
-            "file.yml"
-        ), "Expected valid for YAML extension: file.yml"
-        assert InputValidator.validate_file_extension(
-            "file.toml"
-        ), "Expected valid for TOML extension: file.toml"
+        assert InputValidator.validate_file_extension("file.py")
+        assert InputValidator.validate_file_extension("file.ts")
+        assert InputValidator.validate_file_extension("file.js")
+        assert InputValidator.validate_file_extension("file.json")
+        assert InputValidator.validate_file_extension("file.yaml")
+        assert InputValidator.validate_file_extension("file.yml")
+        assert InputValidator.validate_file_extension("file.toml")
 
     def test_disallowed_extensions(self) -> None:
         """Test rejection of disallowed file extensions."""
-        assert not InputValidator.validate_file_extension(
-            "file.exe"
-        ), "Expected invalid for executable extension: file.exe"
-        assert not InputValidator.validate_file_extension(
-            "file.sh"
-        ), "Expected invalid for shell script extension: file.sh"
-        assert not InputValidator.validate_file_extension(
-            "file.bat"
-        ), "Expected invalid for batch file extension: file.bat"
-        assert not InputValidator.validate_file_extension(
-            "file.dll"
-        ), "Expected invalid for dynamic library extension: file.dll"
+        assert not InputValidator.validate_file_extension("file.exe")
+        assert not InputValidator.validate_file_extension("file.sh")
+        assert not InputValidator.validate_file_extension("file.bat")
+        assert not InputValidator.validate_file_extension("file.dll")
 
     def test_case_insensitive(self) -> None:
         """Test that extension validation is case-insensitive."""
-        assert InputValidator.validate_file_extension(
-            "file.PY"
-        ), "Expected valid for uppercase Python extension: file.PY"
-        assert InputValidator.validate_file_extension(
-            "file.JSON"
-        ), "Expected valid for uppercase JSON extension: file.JSON"
-        assert InputValidator.validate_file_extension(
-            "file.YAML"
-        ), "Expected valid for uppercase YAML extension: file.YAML"
+        assert InputValidator.validate_file_extension("file.PY")
+        assert InputValidator.validate_file_extension("file.JSON")
+        assert InputValidator.validate_file_extension("file.YAML")
 
     def test_empty_or_none_path(self) -> None:
         """Test handling of empty or None paths."""
-        assert not InputValidator.validate_file_extension(
-            ""
-        ), "Expected invalid for empty extension"
+        assert not InputValidator.validate_file_extension("")
         # Test with None using type ignore since the method doesn't accept None
-        assert not InputValidator.validate_file_extension(None), (  # type: ignore[arg-type]
-            "Expected invalid for None extension"
-        )
+        assert not InputValidator.validate_file_extension(None)  # type: ignore[arg-type]
 
 
 class TestContentSanitization:
@@ -292,32 +190,32 @@
         content = "data: value\x00\x00"
         clean, warnings = InputValidator.sanitize_content(content, "yaml")
 
-        assert "\x00" not in clean, "Expected null bytes to be removed from content"
-        assert "Removed null bytes" in warnings[0], f"Expected null bytes warning in: {warnings[0]}"
+        assert "\x00" not in clean
+        assert "Removed null bytes" in warnings[0]
 
     def test_valid_json(self) -> None:
         """Test sanitization of valid JSON."""
         content = '{"key": "value"}'
         clean, warnings = InputValidator.sanitize_content(content, "json")
 
-        assert "key" in clean, f"Expected key to be preserved in clean content: {clean}"
-        assert len(warnings) == 0, f"Expected no warnings for valid JSON, got: {warnings}"
+        assert "key" in clean
+        assert len(warnings) == 0
 
     def test_invalid_json(self) -> None:
         """Test handling of invalid JSON."""
         content = '{"key": invalid}'
         _clean, warnings = InputValidator.sanitize_content(content, "json")
 
-        assert len(warnings) > 0, f"Expected warnings for invalid JSON, got: {warnings}"
-        assert "Invalid JSON" in warnings[0], f"Expected 'Invalid JSON' warning in: {warnings[0]}"
+        assert len(warnings) > 0
+        assert "Invalid JSON" in warnings[0]
 
     def test_valid_yaml(self) -> None:
         """Test sanitization of valid YAML."""
         content = "key: value\nnested:\n  inner: data"
         clean, warnings = InputValidator.sanitize_content(content, "yaml")
 
-        assert "key" in clean, f"Expected key to be preserved in clean content: {clean}"
-        assert len(warnings) == 0, f"Expected no warnings for valid YAML, got: {warnings}"
+        assert "key" in clean
+        assert len(warnings) == 0
 
     def test_invalid_yaml(self) -> None:
         """Test handling of invalid YAML."""
@@ -325,60 +223,56 @@
         content = "key: value: bad: syntax"
         _clean, warnings = InputValidator.sanitize_content(content, "yaml")
 
-        assert len(warnings) > 0, f"Expected warnings for invalid YAML, got: {warnings}"
-        assert "Invalid YAML" in warnings[0], f"Expected 'Invalid YAML' warning in: {warnings[0]}"
+        assert len(warnings) > 0
+        assert "Invalid YAML" in warnings[0]
 
     def test_yaml_code_execution_detection(self) -> None:
         """Test detection of Python object serialization in YAML."""
         content = "!!python/object/apply:os.system\nargs: ['rm -rf /']"
         _clean, warnings = InputValidator.sanitize_content(content, "yaml")
 
-        assert len(warnings) > 0, f"Expected warnings for YAML code execution, got: {warnings}"
-        assert any(
-            "Python object serialization" in w for w in warnings
-        ), f"Expected 'Python object serialization' warning in: {warnings}"
+        assert len(warnings) > 0
+        assert any("Python object serialization" in w for w in warnings)
 
     def test_eval_detection(self) -> None:
         """Test detection of eval() usage."""
         content = 'code = eval("malicious")'
         _clean, warnings = InputValidator.sanitize_content(content, "python")
 
-        assert len(warnings) > 0, f"Expected warnings for eval() usage, got: {warnings}"
-        assert any("eval()" in w for w in warnings), f"Expected 'eval()' warning in: {warnings}"
+        assert len(warnings) > 0
+        assert any("eval()" in w for w in warnings)
 
     def test_exec_detection(self) -> None:
         """Test detection of exec() usage."""
         content = 'exec("malicious code")'
         _clean, warnings = InputValidator.sanitize_content(content, "python")
 
-        assert len(warnings) > 0, f"Expected warnings for exec() usage, got: {warnings}"
-        assert any("exec()" in w for w in warnings), f"Expected 'exec()' warning in: {warnings}"
+        assert len(warnings) > 0
+        assert any("exec()" in w for w in warnings)
 
     def test_subprocess_detection(self) -> None:
         """Test detection of subprocess usage."""
         content = "import subprocess\nsubprocess.call(['ls'])"
         _clean, warnings = InputValidator.sanitize_content(content, "python")
 
-        assert len(warnings) > 0, f"Expected warnings for subprocess usage, got: {warnings}"
-        assert any(
-            "subprocess" in w for w in warnings
-        ), f"Expected 'subprocess' warning in: {warnings}"
+        assert len(warnings) > 0
+        assert any("subprocess" in w for w in warnings)
 
     def test_valid_toml(self) -> None:
         """Test sanitization of valid TOML."""
         content = '[section]\nkey = "value"'
         clean, warnings = InputValidator.sanitize_content(content, "toml")
 
-        assert "section" in clean, f"Expected section to be preserved in clean content: {clean}"
-        assert len(warnings) == 0, f"Expected no warnings for valid TOML, got: {warnings}"
+        assert "section" in clean
+        assert len(warnings) == 0
 
     def test_invalid_toml(self) -> None:
         """Test handling of invalid TOML."""
         content = "[section\nkey = value"
         _clean, warnings = InputValidator.sanitize_content(content, "toml")
 
-        assert len(warnings) > 0, f"Expected warnings for invalid TOML, got: {warnings}"
-        assert "Invalid TOML" in warnings[0], f"Expected 'Invalid TOML' warning in: {warnings[0]}"
+        assert len(warnings) > 0
+        assert "Invalid TOML" in warnings[0]
 
 
 class TestLineRangeValidation:
@@ -386,47 +280,31 @@
 
     def test_valid_line_range(self) -> None:
         """Test validation of valid line ranges."""
-        assert InputValidator.validate_line_range(1, 10), "Expected valid for line range 1-10"
-        assert InputValidator.validate_line_range(5, 15), "Expected valid for line range 5-15"
-        assert InputValidator.validate_line_range(1, 1), "Expected valid for single line range 1-1"
+        assert InputValidator.validate_line_range(1, 10)
+        assert InputValidator.validate_line_range(5, 15)
+        assert InputValidator.validate_line_range(1, 1)
 
     def test_invalid_start_line(self) -> None:
         """Test rejection of invalid start lines."""
-        assert not InputValidator.validate_line_range(0, 10), "Expected invalid for start line 0"
-        assert not InputValidator.validate_line_range(
-            -1, 10
-        ), "Expected invalid for negative start line -1"
+        assert not InputValidator.validate_line_range(0, 10)
+        assert not InputValidator.validate_line_range(-1, 10)
 
     def test_invalid_end_line(self) -> None:
         """Test rejection of invalid end lines."""
-        assert not InputValidator.validate_line_range(1, 0), "Expected invalid for end line 0"
-        assert not InputValidator.validate_line_range(
-            1, -1
-        ), "Expected invalid for negative end line -1"
+        assert not InputValidator.validate_line_range(1, 0)
+        assert not InputValidator.validate_line_range(1, -1)
 
     def test_start_greater_than_end(self) -> None:
         """Test rejection when start > end."""
-        assert not InputValidator.validate_line_range(
-            10, 5
-        ), "Expected invalid for start line 10 > end line 5"
-        assert not InputValidator.validate_line_range(
-            100, 50
-        ), "Expected invalid for start line 100 > end line 50"
+        assert not InputValidator.validate_line_range(10, 5)
+        assert not InputValidator.validate_line_range(100, 50)
 
     def test_line_range_with_max_lines(self) -> None:
         """Test validation against maximum line count."""
-        assert InputValidator.validate_line_range(
-            1, 10, max_lines=100
-        ), "Expected valid for line range 1-10 within max_lines=100"
-        assert InputValidator.validate_line_range(
-            90, 100, max_lines=100
-        ), "Expected valid for line range 90-100 within max_lines=100"
-        assert not InputValidator.validate_line_range(
-            1, 101, max_lines=100
-        ), "Expected invalid for line range 1-101 exceeding max_lines=100"
-        assert not InputValidator.validate_line_range(
-            95, 105, max_lines=100
-        ), "Expected invalid for line range 95-105 exceeding max_lines=100"
+        assert InputValidator.validate_line_range(1, 10, max_lines=100)
+        assert InputValidator.validate_line_range(90, 100, max_lines=100)
+        assert not InputValidator.validate_line_range(1, 101, max_lines=100)
+        assert not InputValidator.validate_line_range(95, 105, max_lines=100)
 
 
 class TestGitHubURLValidation:
@@ -434,119 +312,68 @@
 
     def test_valid_github_urls(self) -> None:
         """Test validation of legitimate GitHub URLs."""
-        assert InputValidator.validate_github_url(
-            "https://github.com/user/repo"
-        ), "Expected valid for GitHub URL: https://github.com/user/repo"
-        assert InputValidator.validate_github_url(
-            "https://api.github.com/repos/user/repo"
-        ), "Expected valid for GitHub API URL: https://api.github.com/repos/user/repo"
+        assert InputValidator.validate_github_url("https://github.com/user/repo")
+        assert InputValidator.validate_github_url("https://api.github.com/repos/user/repo")
         assert InputValidator.validate_github_url(
             "https://raw.githubusercontent.com/user/repo/main/file.txt"
-        ), "Expected valid for raw GitHub URL: https://raw.githubusercontent.com/user/repo/main/file.txt"
+        )
 
         # Case variations should be accepted
-        assert InputValidator.validate_github_url(
-            "https://GitHub.com/user/repo"
-        ), "Expected valid for case variation GitHub URL: https://GitHub.com/user/repo"
-        assert InputValidator.validate_github_url(
-            "HTTPS://GITHUB.COM/user/repo"
-        ), "Expected valid for uppercase GitHub URL: HTTPS://GITHUB.COM/user/repo"
-        assert InputValidator.validate_github_url(
-            "https://API.GITHUB.COM/repos/user/repo"
-        ), "Expected valid for uppercase API GitHub URL: https://API.GITHUB.COM/repos/user/repo"
+        assert InputValidator.validate_github_url("https://GitHub.com/user/repo")
+        assert InputValidator.validate_github_url("HTTPS://GITHUB.COM/user/repo")
+        assert InputValidator.validate_github_url("https://API.GITHUB.COM/repos/user/repo")
         assert InputValidator.validate_github_url(
             "https://RAW.GITHUBUSERCONTENT.COM/user/repo/main/file.txt"
-        ), "Expected valid for uppercase raw GitHub URL: https://RAW.GITHUBUSERCONTENT.COM/user/repo/main/file.txt"
+        )
 
     def test_github_urls_with_ports(self) -> None:
         """Test that URLs with ports are handled correctly using hostname."""
         # URLs with non-standard ports should still work
-        assert InputValidator.validate_github_url(
-            "https://github.com:443/user/repo"
-        ), "Expected valid for GitHub URL with port: https://github.com:443/user/repo"
-        assert InputValidator.validate_github_url(
-            "https://api.github.com:443/repos/user/repo"
-        ), "Expected valid for API GitHub URL with port: https://api.github.com:443/repos/user/repo"
-        assert InputValidator.validate_github_url(
-            "https://GitHub.com:443/user/repo"
-        ), "Expected valid for case variation GitHub URL with port: https://GitHub.com:443/user/repo"
+        assert InputValidator.validate_github_url("https://github.com:443/user/repo")
+        assert InputValidator.validate_github_url("https://api.github.com:443/repos/user/repo")
+        assert InputValidator.validate_github_url("https://GitHub.com:443/user/repo")
 
     def test_invalid_urls(self) -> None:
         """Test rejection of non-GitHub URLs."""
-        assert not InputValidator.validate_github_url(
-            "https://evil.com/malicious"
-        ), "Malicious GitHub URL should be rejected: https://evil.com/malicious"
-        # Reject HTTP to enforce HTTPS-only: prevents MITM attacks and insecure redirects
-        assert not InputValidator.validate_github_url(
-            "http://github.com/user/repo"
-        ), "Malicious GitHub URL should be rejected: http://github.com/user/repo"
-        assert not InputValidator.validate_github_url(
-            "ftp://github.com/file"
-        ), "Malicious GitHub URL should be rejected: ftp://github.com/file"
+        assert not InputValidator.validate_github_url("https://evil.com/malicious")
+        assert not InputValidator.validate_github_url("http://github.com/user/repo")  # HTTP
+        assert not InputValidator.validate_github_url("ftp://github.com/file")
 
     def test_empty_or_none_url(self) -> None:
         """Test handling of empty or None URLs."""
-        assert not InputValidator.validate_github_url(
-            ""
-        ), "Malicious GitHub URL should be rejected: (empty string)"
+        assert not InputValidator.validate_github_url("")
         # Test with None using type ignore since the method doesn't accept None
-        assert not InputValidator.validate_github_url(None), (  # type: ignore[arg-type]
-            "Malicious GitHub URL should be rejected: None"
-        )
+        assert not InputValidator.validate_github_url(None)  # type: ignore[arg-type]
 
     def test_github_lookalike_domains(self) -> None:
         """Test rejection of GitHub lookalike domains."""
-        assert not InputValidator.validate_github_url(
-            "https://github.com.evil.com/repo"
-        ), "Malicious GitHub URL should be rejected: https://github.com.evil.com/repo"
-        assert not InputValidator.validate_github_url(
-            "https://fakegithub.com/repo"
-        ), "Malicious GitHub URL should be rejected: https://fakegithub.com/repo"
-        assert not InputValidator.validate_github_url(
-            "https://github-evil.com/repo"
-        ), "Malicious GitHub URL should be rejected: https://github-evil.com/repo"
+        assert not InputValidator.validate_github_url("https://github.com.evil.com/repo")
+        assert not InputValidator.validate_github_url("https://fakegithub.com/repo")
+        assert not InputValidator.validate_github_url("https://github-evil.com/repo")
 
     def test_explicit_allowlist_only(self) -> None:
         """Test that only explicitly allowed domains are accepted."""
         # Explicitly allowed domains
-        assert InputValidator.validate_github_url(
-            "https://github.com/user/repo"
-        ), "Expected valid for explicit allowlist domain: https://github.com/user/repo"
-        assert InputValidator.validate_github_url(
-            "https://api.github.com/repos/user/repo"
-        ), "Expected valid for explicit allowlist domain: https://api.github.com/repos/user/repo"
+        assert InputValidator.validate_github_url("https://github.com/user/repo")
+        assert InputValidator.validate_github_url("https://api.github.com/repos/user/repo")
         assert InputValidator.validate_github_url(
             "https://raw.githubusercontent.com/user/repo/main/file.txt"
-        ), "Expected valid for explicit allowlist domain: https://raw.githubusercontent.com/user/repo/main/file.txt"
-        assert InputValidator.validate_github_url(
-            "https://gist.github.com/user/12345"
-        ), "Expected valid for explicit allowlist domain: https://gist.github.com/user/12345"
+        )
+        assert InputValidator.validate_github_url("https://gist.github.com/user/12345")
 
         # Subdomain spoofing attempts should be rejected
-        assert not InputValidator.validate_github_url(
-            "https://malicious.github.com/repo"
-        ), "Malicious GitHub URL should be rejected: https://malicious.github.com/repo"
-        assert not InputValidator.validate_github_url(
-            "https://github.com.evil.com/repo"
-        ), "Malicious GitHub URL should be rejected: https://github.com.evil.com/repo"
-        assert not InputValidator.validate_github_url(
-            "https://api.github.com.attacker.com/repo"
-        ), "Malicious GitHub URL should be rejected: https://api.github.com.attacker.com/repo"
+        assert not InputValidator.validate_github_url("https://malicious.github.com/repo")
+        assert not InputValidator.validate_github_url("https://github.com.evil.com/repo")
+        assert not InputValidator.validate_github_url("https://api.github.com.attacker.com/repo")
 
     def test_case_insensitive_allowlist(self) -> None:
         """Test that allowlist matching is case-insensitive."""
-        assert InputValidator.validate_github_url(
-            "https://GITHUB.COM/user/repo"
-        ), "Expected valid for uppercase GitHub URL: https://GITHUB.COM/user/repo"
-        assert InputValidator.validate_github_url(
-            "https://API.GITHUB.COM/repos/user/repo"
-        ), "Expected valid for uppercase API GitHub URL: https://API.GITHUB.COM/repos/user/repo"
+        assert InputValidator.validate_github_url("https://GITHUB.COM/user/repo")
+        assert InputValidator.validate_github_url("https://API.GITHUB.COM/repos/user/repo")
         assert InputValidator.validate_github_url(
             "https://RAW.GITHUBUSERCONTENT.COM/user/repo/main/file.txt"
-        ), "Expected valid for uppercase raw GitHub URL: https://RAW.GITHUBUSERCONTENT.COM/user/repo/main/file.txt"
-        assert InputValidator.validate_github_url(
-            "https://GIST.GITHUB.COM/user/12345"
-        ), "Expected valid for uppercase gist GitHub URL: https://GIST.GITHUB.COM/user/12345"
+        )
+        assert InputValidator.validate_github_url("https://GIST.GITHUB.COM/user/12345")
 
     def test_github_subdomains(self) -> None:
         """Test explicit coverage for GitHub subdomains - legitimate vs malicious."""
